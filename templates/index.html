--- conflicted
+++ resolved
@@ -22,7 +22,6 @@
         header a:hover, header button.header-button:hover, header button.dropdown-trigger:hover { text-decoration:underline; }
         header .signin-button{background-color:#1a73e8;color:#fff;padding:7px 15px;border-radius:4px;text-decoration:none;font-weight:700; margin-left: 15px;}
         header .signin-button:hover{background-color:#185abc;box-shadow:0 1px 2px 0 rgba(66,133,244,.3),0 1px 3px 1px rgba(66,133,244,.15); text-decoration:none;}
-<<<<<<< HEAD
 
         /* --- Dropdown Specific Styles --- */
         .dropdown {
@@ -64,59 +63,6 @@
 
         /* ... (rest of CSS remains the same) ... */
         main{flex-grow:1;display:flex;flex-direction:column;align-items:center;padding:20px;padding-top:5vh}.logo h1{font-size:60px;font-weight:400;color:#4285f4;margin:0 0 25px;letter-spacing:-1px;text-align:center}.form-container{max-width:650px;width:95%;text-align:left;background-color:#fff;padding:25px;border:1px solid #dfe1e5;border-radius:8px;box-shadow:0 1px 4px rgba(0,0,0,.08);margin-bottom:30px}.input-area{width:100%;margin-bottom:15px;display:flex;align-items:flex-start;border:1px solid #dfe1e5;border-radius:8px;padding:10px 15px;box-shadow:none;transition:box-shadow .3s ease,border-color .3s ease;background-color:#fff}.input-area:focus-within,.input-area:hover{border-color:#aaa;box-shadow:0 1px 6px rgba(32,33,36,.1)}.input-area .input-icon{color:#9aa0a6;margin-right:10px;font-size:18px;padding-top:8px}.input-area textarea{flex-grow:1;border:none;outline:none;padding:8px 0;font-size:16px;background-color:transparent;width:100%;resize:vertical;min-height:80px;line-height:1.5;font-family:inherit}.text-input-label{display:block;margin-bottom:8px;font-size:.95em;font-weight:700;color:#3c4043}.file-input-label{display:block;margin:15px 0 8px;font-size:.95em;font-weight:700;color:#3c4043}input[type=file]{display:block;margin-bottom:20px;color:#3c4043;font-size:.9em;border:1px solid #dfe1e5;padding:8px 12px;border-radius:4px;cursor:pointer}.buttons{display:flex;justify-content:center;margin-bottom:10px;margin-top:25px}.buttons button,.clear-button{background-color:#1a73e8;border:1px solid #1a73e8;border-radius:4px;color:#fff;font-size:14px;font-weight:700;padding:10px 24px;margin:0 8px;cursor:pointer;transition:background-color .2s ease,box-shadow .2s ease}.buttons button:focus,.clear-button:focus{outline:2px solid #a4c2f4;outline-offset:2px}.buttons button:hover,.clear-button:hover{background-color:#185abc;box-shadow:0 1px 2px rgba(0,0,0,.1);text-decoration:none}.clear-button{background-color:#f8f9fa;border:1px solid #dadce0;color:#3c4043;text-decoration:none;display:inline-flex;align-items:center}.clear-button:hover{background-color:#f1f3f4;border-color:#c6c6c6;box-shadow:0 1px 1px rgba(0,0,0,.1)}.llm-response-container,.redacted-text-container,.results-container,.audit-log-container{max-width:800px;width:95%;margin-top:30px;padding:25px;background-color:#fff;border:1px solid #dfe1e5;border-radius:8px;box-shadow:0 1px 4px rgba(0,0,0,.08);text-align:left}.llm-response-container h2,.redacted-text-container h2,.results-container h2,.audit-log-container h2{color:#1a73e8;border-bottom:2px solid #e8f0fe;padding-bottom:10px;margin-top:0;margin-bottom:20px;font-size:1.4em}.results-container h3{color:#202124;border-bottom:1px solid #eee;padding-bottom:5px;margin-top:25px;margin-bottom:15px;font-size:1.1em}.results-summary{padding:15px;border-radius:4px;margin-bottom:25px;font-weight:500;display:flex;align-items:center}.results-summary::before{font-size:1.2em;margin-right:10px}.issues-found{background-color:#fef7e0;border:1px solid #fce8b2;color:#754c00}.issues-found::before{content:"⚠️"}.no-issues-found{background-color:#e6f4ea;border:1px solid #c6e1cf;color:#137333}.no-issues-found::before{content:"✅"}.findings-list{list-style:none;padding:0}.findings-list li{border:1px solid #e0e0e0;border-left:4px solid #fbbc04;border-radius:4px;padding:12px 15px;margin-bottom:12px;background-color:#fff;transition:box-shadow .2s ease}.findings-list li:hover{box-shadow:0 2px 5px rgba(0,0,0,.1)}.finding-details{margin-bottom:8px;display:flex;justify-content:space-between;align-items:center;flex-wrap:wrap}.finding-category{font-weight:700;color:#333;margin-right:10px;font-size:1.05em}.finding-type{font-style:italic;color:#5f6368;background-color:#f1f3f4;padding:2px 6px;border-radius:10px;font-size:.85em}.finding-value{display:block;font-family:"Courier New",Courier,monospace;background-color:#f1f3f4;padding:6px 10px;border-radius:4px;margin:8px 0;word-break:break-all;border:1px dashed #ccc;color:#d93025}.finding-description{font-size:.9em;color:#5f6368;margin-top:5px}.analysis-source{font-style:italic;color:#5f6368;margin-bottom:20px;padding-bottom:15px;border-bottom:1px dashed #ccc;font-size:.9em}.disclaimer{font-size:.85em;color:#70757a;margin-top:25px;border-top:1px dashed #ccc;padding-top:15px;line-height:1.4}.llm-response-container p,.redacted-text-container p{font-size:.95em;color:#3c4043;line-height:1.6;margin-bottom:15px}.llm-response-content,.redacted-text-content{font-family:"Courier New",Courier,monospace;background-color:#f8f9fa;padding:15px;border-radius:4px;border:1px solid #e0e0e0;white-space:pre-wrap;word-wrap:break-word;max-height:400px;overflow-y:auto;font-size:.9em;color:#202124}.llm-response-content{font-family:Arial,sans-serif;background-color:#e8f0fe;border-color:#c7d9f7}footer{background:#f2f2f2;padding:15px 30px;font-size:13px;color:#70757a;border-top:1px solid #e4e4e4;display:flex;justify-content:space-between;flex-wrap:wrap;margin-top:auto}@media (max-width:600px){footer{justify-content:center}.footer-links-left,.footer-links-right{text-align:center;width:100%;margin-bottom:10px}}footer a{color:#70757a;padding:0 10px;text-decoration:none}footer a:hover{text-decoration:underline}.error-message{max-width:650px;width:95%;color:#d8000c;background-color:#ffd2d2;border:1px solid #d8000c;padding:12px 18px;margin:0 auto 20px;border-radius:4px;font-size:.9em;text-align:center}
-=======
-        .dropdown {position: relative; display: inline-block; margin-left: 15px;}
-        .dropdown-trigger::after { content: ' ▼'; font-size: 0.8em; margin-left: 4px;}
-        .dropdown-content {visibility: hidden; opacity: 0; position: absolute; background-color: #ffffff; min-width: 160px; box-shadow: 0px 8px 16px 0px rgba(0,0,0,0.2); z-index: 10; border-radius: 4px; padding: 5px 0; right: 0; margin-top: 5px; transition: opacity 0.2s ease-in-out, visibility 0s linear 0.2s;}
-        .dropdown-content.visible {visibility: visible; opacity: 1; transition: opacity 0.2s ease-in-out, visibility 0s linear 0s;}
-        .dropdown-content a {color: #202124; padding: 10px 16px; text-decoration: none; display: block; font-size: 13px; text-align: left; white-space: nowrap; cursor: pointer;}
-        .dropdown-content a:hover { background-color: #f1f3f4; text-decoration: none; }
-        main{flex-grow:1;display:flex;flex-direction:column;align-items:center;padding:20px;padding-top:5vh}
-        .logo h1{font-size:60px;font-weight:400;color:#4285f4;margin:0 0 25px;letter-spacing:-1px;text-align:center}
-        .form-container{max-width:650px;width:95%;text-align:left;background-color:#fff;padding:25px;border:1px solid #dfe1e5;border-radius:8px;box-shadow:0 1px 4px rgba(0,0,0,.08);margin-bottom:30px}
-        .input-area{width:100%;margin-bottom:15px;display:flex;align-items:flex-start;border:1px solid #dfe1e5;border-radius:8px;padding:10px 15px;box-shadow:none;transition:box-shadow .3s ease,border-color .3s ease;background-color:#fff}
-        .input-area:focus-within,.input-area:hover{border-color:#aaa;box-shadow:0 1px 6px rgba(32,33,36,.1)}
-        .input-area .input-icon{color:#9aa0a6;margin-right:10px;font-size:18px;padding-top:8px}
-        .input-area textarea{flex-grow:1;border:none;outline:none;padding:8px 10px;font-size:14px;background-color:transparent;width:100%;resize:vertical;min-height:120px;line-height:1.5;font-family:Menlo,Monaco,Consolas,"Courier New",monospace;white-space:pre-wrap;word-wrap:break-word;overflow-y:auto}
-        .text-input-label{display:block;margin-bottom:8px;font-size:.95em;font-weight:700;color:#3c4043}
-        .file-input-label{display:block;margin:15px 0 8px;font-size:.95em;font-weight:700;color:#3c4043}
-        input[type=file]{display:block;margin-bottom:20px;color:#3c4043;font-size:.9em;border:1px solid #dfe1e5;padding:8px 12px;border-radius:4px;cursor:pointer}
-        .buttons{display:flex;justify-content:center;margin-bottom:10px;margin-top:25px}
-        .buttons button,.clear-button{background-color:#1a73e8;border:1px solid #1a73e8;border-radius:4px;color:#fff;font-size:14px;font-weight:700;padding:10px 24px;margin:0 8px;cursor:pointer;transition:background-color .2s ease,box-shadow .2s ease}
-        .buttons button:focus,.clear-button:focus{outline:2px solid #a4c2f4;outline-offset:2px}
-        .buttons button:hover,.clear-button:hover{background-color:#185abc;box-shadow:0 1px 2px rgba(0,0,0,.1);text-decoration:none}
-        .clear-button{background-color:#f8f9fa;border:1px solid #dadce0;color:#3c4043;text-decoration:none;display:inline-flex;align-items:center}
-        .clear-button:hover{background-color:#f1f3f4;border-color:#c6c6c6;box-shadow:0 1px 1px rgba(0,0,0,.1)}
-        .llm-response-container,.redacted-text-container,.results-container,.audit-log-container{max-width:800px;width:95%;margin-top:30px;padding:25px;background-color:#fff;border:1px solid #dfe1e5;border-radius:8px;box-shadow:0 1px 4px rgba(0,0,0,.08);text-align:left}
-        .llm-response-container h2,.redacted-text-container h2,.results-container h2,.audit-log-container h2{color:#1a73e8;border-bottom:2px solid #e8f0fe;padding-bottom:10px;margin-top:0;margin-bottom:20px;font-size:1.4em}
-        .results-container h3{color:#202124;border-bottom:1px solid #eee;padding-bottom:5px;margin-top:25px;margin-bottom:15px;font-size:1.1em}
-        .results-summary{padding:15px;border-radius:4px;margin-bottom:25px;font-weight:500;display:flex;align-items:center}
-        .results-summary::before{font-size:1.2em;margin-right:10px}
-        .issues-found{background-color:#fef7e0;border:1px solid #fce8b2;color:#754c00}
-        .issues-found::before{content:"⚠️"}
-        .no-issues-found{background-color:#e6f4ea;border:1px solid #c6e1cf;color:#137333}
-        .no-issues-found::before{content:"✅"}
-        .findings-list{list-style:none;padding:0}
-        .findings-list li{border:1px solid #e0e0e0;border-left:4px solid #fbbc04;border-radius:4px;padding:12px 15px;margin-bottom:12px;background-color:#fff;transition:box-shadow .2s ease}
-        .findings-list li:hover{box-shadow:0 2px 5px rgba(0,0,0,.1)}
-        .finding-details{margin-bottom:8px;display:flex;justify-content:space-between;align-items:center;flex-wrap:wrap}
-        .finding-category{font-weight:700;color:#333;margin-right:10px;font-size:1.05em}
-        .finding-type{font-style:italic;color:#5f6368;background-color:#f1f3f4;padding:2px 6px;border-radius:10px;font-size:.85em}
-        .finding-value{display:block;font-family:"Courier New",Courier,monospace;background-color:#f1f3f4;padding:6px 10px;border-radius:4px;margin:8px 0;word-break:break-all;border:1px dashed #ccc;color:#d93025}
-        .finding-description{font-size:.9em;color:#5f6368;margin-top:5px}
-        .analysis-source{font-style:italic;color:#5f6368;margin-bottom:20px;padding-bottom:15px;border-bottom:1px dashed #ccc;font-size:.9em}
-        .disclaimer{font-size:.85em;color:#70757a;margin-top:25px;border-top:1px dashed #ccc;padding-top:15px;line-height:1.4}
-        .llm-response-container p,.redacted-text-container p{font-size:.95em;color:#3c4043;line-height:1.6;margin-bottom:15px}
-        .llm-response-content,.redacted-text-content{font-family:"Courier New",Courier,monospace;background-color:#f8f9fa;padding:15px;border-radius:4px;border:1px solid #e0e0e0;white-space:pre-wrap;word-wrap:break-word;max-height:400px;overflow-y:auto;font-size:.9em;color:#202124}
-        .llm-response-content{font-family:Arial,sans-serif;background-color:#e8f0fe;border-color:#c7d9f7}
-        footer{background:#f2f2f2;padding:15px 30px;font-size:13px;color:#70757a;border-top:1px solid #e4e4e4;display:flex;justify-content:space-between;flex-wrap:wrap;margin-top:auto}
-        @media (max-width:600px){footer{justify-content:center}.footer-links-left,.footer-links-right{text-align:center;width:100%;margin-bottom:10px}}
-        footer a{color:#70757a;padding:0 10px;text-decoration:none}
-        footer a:hover{text-decoration:underline}
-        .error-message{max-width:650px;width:95%;color:#d8000c;background-color:#ffd2d2;border:1px solid #d8000c;padding:12px 18px;margin:0 auto 20px;border-radius:4px;font-size:.9em;text-align:center}
-        /* Modal styles */
-        .modal-overlay{display:none;position:fixed;z-index:100;left:0;top:0;width:100%;height:100%;overflow:auto;background-color:rgba(0,0,0,.5);align-items:center;justify-content:center}.modal-overlay.visible{display:flex}.modal-content{background-color:#fefefe;margin:auto;padding:30px;border:1px solid #888;width:80%;max-width:500px;border-radius:8px;position:relative;box-shadow:0 4px 8px 0 rgba(0,0,0,.2),0 6px 20px 0 rgba(0,0,0,.19)}.modal-close-button{color:#aaa;position:absolute;top:10px;right:15px;font-size:28px;font-weight:700;line-height:1}.modal-close-button:focus,.modal-close-button:hover{color:#000;text-decoration:none;cursor:pointer}.modal-content h2{margin-top:0;color:#1a73e8}.modal-form label{display:block;margin-bottom:5px;font-weight:700;font-size:.9em}.modal-form input[type=number],.modal-form input[type=text],.modal-form select{width:95%;padding:8px 10px;margin-bottom:15px;display:inline-block;border:1px solid #ccc;border-radius:4px;box-sizing:border-box}.modal-form button{background-color:#1a73e8;color:#fff;padding:10px 20px;border:none;border-radius:4px;cursor:pointer;float:right}.modal-form button:hover{background-color:#185abc}
->>>>>>> 7a8da0cb
         /* Audit log styles for separate pages */
         table.audit-log { width: 100%; border-collapse: collapse; margin-top: 20px; font-size: 0.9em; box-shadow: 0 2px 5px rgba(0,0,0,0.1); background-color: #fff; }
         table.audit-log th, table.audit-log td { border: 1px solid #ddd; padding: 8px 10px; text-align: left; vertical-align: top; }
@@ -132,13 +78,8 @@
     <header>
         <!-- Model Selection Dropdown -->
         <div class="dropdown">
-<<<<<<< HEAD
             <button class="dropdown-trigger" id="model-selector-button">Select Model</button>
             <!-- Add ID to content -->
-=======
-            <!-- Changed button text -->
-            <button class="dropdown-trigger" id="model-selector-button">Models</button>
->>>>>>> 7a8da0cb
             <div class="dropdown-content" id="model-dropdown-content">
                 <a href="#" class="model-option">ChatGPT</a>
                 <a href="#" class="model-option">DeepSeek</a>
@@ -148,7 +89,6 @@
             </div>
         </div>
 
-<<<<<<< HEAD
         <!-- Admin Tasks Dropdown -->
         <div class="dropdown">
             <!-- Add ID to trigger -->
@@ -158,34 +98,12 @@
                 <a href="{{ url_for('user_activity_report') }}">Activity Report</a>
                 <a href="{{ url_for('findings_graph') }}">Findings Graph</a>
                 <!-- <a href="#">Suspend User (Not Implemented)</a> -->
-=======
-        <!-- Policy Dropdown -->
-        <div class="dropdown">
-            <button class="dropdown-trigger" id="policy-menu-button">Policy</button>
-            <div class="dropdown-content" id="policy-menu-content">
-                 <a href="#" id="configure-alert-policy-button">Configure Alert Policy</a>
-                 <a href="#" id="configure-blocking-policy-button">Configure Blocking Policy</a>
-                 <a href="#">View Current Policies</a>
-            </div>
-        </div>
-
-        <!-- Reports Dropdown -->
-        <div class="dropdown">
-            <button class="dropdown-trigger" id="admin-tasks-button">Reports</button>
-            <div class="dropdown-content" id="admin-tasks-content">
-                <a href="{{ url_for('user_activity_report') }}">Activity Report</a>
-                <a href="{{ url_for('findings_graph') }}">Findings Graph</a>
->>>>>>> 7a8da0cb
             </div>
         </div>
 
         <a href="#">About</a>
-<<<<<<< HEAD
         <a href="#">Features</a>
         <a href="#" class="signin-button">Sign In</a> {# Or conditional login/logout #}
-=======
-        <a href="#" class="signin-button">Sign In</a>
->>>>>>> 7a8da0cb
     </header>
 
     <main>
@@ -216,7 +134,6 @@
         </div>
 
         <!-- Results Section -->
-<<<<<<< HEAD
         {% if results %}
         <div class="results-container">
             <h2>Analysis Results</h2>
@@ -248,68 +165,9 @@
             {% endif %}
             <div class="disclaimer">
                 <strong>Disclaimer:</strong> This check uses keywords, patterns, and basic NER. It may not catch all issues or may flag items incorrectly. Always review sensitive data handling carefully.
-=======
-        {% if results is not none %}
-            <div class="results-container">
-                <h2>Analysis Results</h2>
-                <div class="analysis-source">
-                    {% if uploaded_filename %}Source: Uploaded file '<strong>{{ uploaded_filename }}</strong>'{% else %}Source: Text Input{% endif %}
-                </div>
-                {% if results.get('found_issues', False) %}
-                    <div class="results-summary issues-found">
-                        Potential sensitive information detected based on configured rules. Review {{ results.findings | length }} potential issue(s) below. Text sent to LLM has been redacted.
-                    </div>
-                    <h3>Potential Issues Found:</h3>
-                    {% if results.findings %}
-                        <ul class="findings-list">
-                            {% for finding in results.findings %}
-                            <li>
-                                <div class="finding-details">
-                                    <span class="finding-category">{{ finding.get('category', 'N/A') }}</span>
-                                    <span class="finding-type">{{ finding.get('type', 'N/A') }}</span>
-                                </div>
-                                <code class="finding-value">{{ finding.get('value', '') }}</code>
-                                <div class="finding-description">{{ finding.get('description', '') }}</div>
-                            </li>
-                            {% endfor %}
-                        </ul>
-                    {% else %}
-                         <p>No specific findings listed, although issues were flagged.</p>
-                    {% endif %}
-                {% else %}
-                    <div class="results-summary no-issues-found">
-                        {% if uploaded_filename %}No obvious sensitive information detected in '<strong>{{ uploaded_filename }}</strong>' based on current rules. Original text sent to LLM.
-                        {% else %}No obvious sensitive information detected in the provided text based on current rules. Original text sent to LLM.{% endif %}
-                    </div>
-                {% endif %}
-                <div class="disclaimer">
-                    <strong>Disclaimer:</strong> This check uses keywords, patterns, and basic NER. It may not catch all issues or may flag items incorrectly. Always review sensitive data handling carefully.
-                </div>
-            </div>
-        {% endif %}
-
-
-        <!-- Redacted Text Display Section -->
-        {% if redacted_text is not none %}
-            <div class="redacted-text-container">
-                <h2>Text Sent to LLM</h2>
-                {% if results and results.get('found_issues', False) %}
-                    {% if placeholders_used %}
-                        {% set examples = placeholders_used[:3] | join(', ') %}
-                        {% if placeholders_used | length > 3 %}{% set examples = examples + ", etc." %}{% endif %}
-                        <p>The following text, with potential sensitive information replaced by placeholders (e.g., {{ examples }}), was sent to the LLM for processing:</p>
-                    {% else %}
-                         <p>The following text, with potential sensitive information replaced by placeholders, was sent to the LLM for processing:</p>
-                    {% endif %}
-                {% else %}
-                    <p>No potential sensitive information requiring redaction was found. The original text below was sent to the LLM:</p>
-                {% endif %}
-                <pre class="redacted-text-content">{{ redacted_text }}</pre>
->>>>>>> 7a8da0cb
-            </div>
-        {% endif %}
-
-<<<<<<< HEAD
+            </div>
+        </div>
+
         <!-- Redacted Text Display Section -->
         {% if redacted_text is not none %}
         <div class="redacted-text-container">
@@ -334,69 +192,8 @@
         <div class="llm-response-container">
             <h2>LLM Response</h2>
             <div class="llm-response-content">{{ llm_response }}</div>
-=======
-
-        <!-- LLM Response Section -->
-        {% if llm_response %}
-            <div class="llm-response-container">
-                <h2>LLM Response</h2>
-                <div class="llm-response-content">{{ llm_response }}</div>
-            </div>
+        </div>
         {% endif %}
-
-
-        <!-- Alert Policy Configuration Modal -->
-        <div id="alert-policy-modal" class="modal-overlay">
-            <div class="modal-content">
-                <span class="modal-close-button" id="close-alert-policy-modal">×</span>
-                <h2>Configure Alert Policy</h2>
-                <p>Define thresholds for triggering email alerts.</p>
-                <form class="modal-form" onsubmit="alert('Alert policy saving not implemented yet!'); return false;">
-                    <label for="alert-finding-type">Finding Type/Category:</label>
-                    <select id="alert-finding-type" name="alert-finding-type">
-                        <option value="any">Any Sensitive Finding</option>
-                        <option value="Credentials">Credentials (Any)</option>
-                        <option value="Personal Data (PII)">PII (Any)</option>
-                        <option value="SSN Format (US)">SSN</option>
-                        <option value="Potential Credit Card">Credit Card</option>
-                    </select>
-                    <label for="alert-threshold-count">Threshold Count:</label>
-                    <input type="number" id="alert-threshold-count" name="alert-threshold-count" min="1" value="5" required>
-                    <label for="alert-time-window">Time Window (Hours):</label>
-                    <input type="number" id="alert-time-window" name="alert-time-window" min="1" value="24" required>
-                    <label for="alert-email-address">Notification Email:</label>
-                    <input type="text" id="alert-email-address" name="alert-email-address" placeholder="admin@example.com" required>
-                    <button type="submit">Save Alert Policy (Dummy)</button>
-                </form>
-            </div>
->>>>>>> 7a8da0cb
-        </div>
-
-        <!-- Blocking Policy Configuration Modal -->
-        <div id="blocking-policy-modal" class="modal-overlay">
-            <div class="modal-content">
-                <span class="modal-close-button" id="close-blocking-policy-modal">×</span>
-                <h2>Configure Blocking Policy</h2>
-                <p>Define thresholds for automatically blocking users.</p>
-                <form class="modal-form" onsubmit="alert('Blocking policy saving not implemented yet!'); return false;">
-                    <label for="block-finding-type">Finding Type/Category:</label>
-                    <select id="block-finding-type" name="block-finding-type">
-                        <option value="any_high">Any High-Risk Finding (e.g., Password, SSN)</option>
-                        <option value="Credentials">Credentials (Any)</option>
-                        <option value="Password Assignment">Password Assignment</option>
-                        <option value="SSN Format (US)">SSN</option>
-                        <option value="Personal Data (PII)">PII (Any)</option>
-                    </select>
-                    <label for="block-threshold-count">Threshold Count:</label>
-                    <input type="number" id="block-threshold-count" name="block-threshold-count" min="1" value="3" required>
-                    <label for="block-time-window">Time Window (Hours):</label>
-                    <input type="number" id="block-time-window" name="block-time-window" min="1" value="1" required>
-                    <p style="font-size: 0.8em; color: #555;">(e.g., Block if user triggers 3 High-Risk findings within 1 hour)</p>
-                    <button type="submit">Save Blocking Policy (Dummy)</button>
-                </form>
-            </div>
-        </div>
-        <!-- END: Blocking Policy Modal -->
 
         <!-- Audit Log Display Section REMOVED from here -->
 
@@ -407,7 +204,6 @@
         <div class="footer-links-right"> <a href="#">Security Center</a> <a href="#">Contact</a> <a href="#">Help</a> </div>
     </footer>
 
-<<<<<<< HEAD
      <!-- JavaScript for Dropdown Interaction -->
      <script>
         document.addEventListener('DOMContentLoaded', function() {
@@ -490,100 +286,6 @@
             });
 
             console.log("Dropdown setup complete.");
-=======
-     <!-- JavaScript for Dropdowns & Modals -->
-     <script>
-        document.addEventListener('DOMContentLoaded', function() {
-            // Function to handle dropdown toggling
-            function setupDropdown(buttonId, contentId) {
-                const triggerButton = document.getElementById(buttonId);
-                const contentElement = document.getElementById(contentId);
-                if (triggerButton && contentElement) {
-                    triggerButton.addEventListener('click', function(event) {
-                        event.stopPropagation();
-                        const isVisible = contentElement.classList.contains('visible');
-                        hideAllDropdowns(); // Close others first
-                        if (!isVisible) { contentElement.classList.add('visible'); }
-                    });
-                } else { console.error(`Error finding dropdown elements: ${buttonId}, ${contentId}`); }
-            }
-            function hideAllDropdowns() {
-                document.querySelectorAll('.dropdown-content.visible').forEach(function(content) {
-                    content.classList.remove('visible');
-                });
-            }
-            // Setup the dropdowns
-            setupDropdown('model-selector-button', 'model-dropdown-content');
-            setupDropdown('admin-tasks-button', 'admin-tasks-content');
-            setupDropdown('policy-menu-button', 'policy-menu-content');
-
-            // Specific logic for Model Selector Options
-            const modelOptions = document.querySelectorAll('#model-dropdown-content .model-option');
-            const modelButton = document.getElementById('model-selector-button');
-            if (modelButton && modelOptions.length > 0) {
-                modelOptions.forEach(function(option) {
-                    option.addEventListener('click', function(event) {
-                        event.preventDefault(); event.stopPropagation();
-                        // Change only the button's direct text, leave the arrow alone
-                        // Find existing text node or create one
-                        let textNode = null;
-                        for(let i=0; i < modelButton.childNodes.length; i++){
-                            if(modelButton.childNodes[i].nodeType === Node.TEXT_NODE){
-                                textNode = modelButton.childNodes[i];
-                                break;
-                            }
-                        }
-                        if(textNode){
-                            textNode.nodeValue = event.target.textContent;
-                        } else {
-                             // Fallback if no text node exists (e.g., first time)
-                             // This might put text after the arrow, adjust CSS/HTML if needed
-                             modelButton.insertAdjacentText('afterbegin', event.target.textContent);
-                        }
-
-                        hideAllDropdowns();
-                    });
-                });
-            }
-
-            // Add listener to close dropdowns if clicking outside
-            document.addEventListener('click', function(event) {
-                let clickedInsideDropdown = false;
-                document.querySelectorAll('.dropdown').forEach(dropdown => {
-                    if (dropdown.contains(event.target)) { clickedInsideDropdown = true; }
-                });
-                // Check if click is inside a modal *content* area
-                let clickedInsideModalContent = false;
-                 document.querySelectorAll('.modal-content').forEach(modalContent => {
-                     if (modalContent.contains(event.target)) { clickedInsideModalContent = true;}
-                 });
-
-                if (!clickedInsideDropdown && !clickedInsideModalContent) { hideAllDropdowns(); }
-            });
-
-            // Modal Logic
-            function setupModal(modalId, openButtonId, closeButtonId) {
-                 const modal = document.getElementById(modalId);
-                 const openButton = document.getElementById(openButtonId);
-                 const closeButton = document.getElementById(closeButtonId);
-
-                 if (modal && openButton && closeButton) {
-                     openButton.addEventListener('click', function(event) {
-                         event.preventDefault(); event.stopPropagation(); hideAllDropdowns();
-                         modal.classList.add('visible');
-                     });
-                     closeButton.addEventListener('click', function() { modal.classList.remove('visible'); });
-                     modal.addEventListener('click', function(event) { if (event.target === modal) { modal.classList.remove('visible'); } }); // Click on overlay closes
-                 } else {
-                     console.error(`Error finding modal elements: ${modalId}, ${openButtonId}, ${closeButtonId}`);
-                 }
-            }
-            // Setup Modals
-            setupModal('alert-policy-modal', 'configure-alert-policy-button', 'close-alert-policy-modal');
-            setupModal('blocking-policy-modal', 'configure-blocking-policy-button', 'close-blocking-policy-modal');
-
-            console.log("Page setup complete.");
->>>>>>> 7a8da0cb
         });
     </script>
 
